/*
 * Copyright (C) 2019 Canonical, Ltd.
 *
 * This program is free software; you can redistribute it and/or modify
 * it under the terms of the GNU General Public License as published by
 * the Free Software Foundation; version 3.
 *
 * This program is distributed in the hope that it will be useful,
 * but WITHOUT ANY WARRANTY; without even the implied warranty of
 * MERCHANTABILITY or FITNESS FOR A PARTICULAR PURPOSE.  See the
 * GNU General Public License for more details.
 *
 * You should have received a copy of the GNU General Public License
 * along with this program.  If not, see <http://www.gnu.org/licenses/>.
 *
 */

#ifndef MULTIPASS_STUB_PROCESS_FACTORY_H
#define MULTIPASS_STUB_PROCESS_FACTORY_H

#include <multipass/process.h>
#include <src/platform/backends/shared/linux/process_factory.h>

namespace multipass
{
namespace test
{
class StubProcess : public Process
{
public:
<<<<<<< HEAD
    StubProcess(std::unique_ptr<ProcessSpec>&& spec) : Process{std::move(spec)}
    {
        setProgram("sleep");
        setArguments({"1"});
    }

    QStringList get_arguments()
    {
        return process_spec->arguments();
    }
=======
    StubProcess() {}

    QString program() const { return ""; }
    QStringList arguments() const { return {}; }
    QString working_directory() const { return ""; }
    QProcessEnvironment process_environment() const { return QProcessEnvironment(); }

    void start(const QStringList& extra_arguments = QStringList()) {}
    void kill() {}

    bool wait_for_started(int msecs = 30000) { return true; }
    bool wait_for_finished(int msecs = 30000) { return true; }

    bool running() const { return true; }

    QByteArray read_all_standard_output() { return ""; }
    QByteArray read_all_standard_error() { return ""; }

    qint64 write(const QByteArray &data) { return 0; }

    bool run_and_return_status(const QStringList& extra_arguments = QStringList(), const int timeout = 30000) { return true; }
    QString run_and_return_output(const QStringList& extra_arguments = QStringList(), const int timeout = 30000) { return ""; }
>>>>>>> 8fcb539f
};

class StubProcessFactory : public ProcessFactory
{
    std::unique_ptr<Process> create_process(std::unique_ptr<ProcessSpec>&& spec) const override
    {
        return std::make_unique<StubProcess>(std::move(spec));
    }
};
} // namespace test
} // namespace multipass

#endif // MULTIPASS_STUB_PROCESS_FACTORY_H<|MERGE_RESOLUTION|>--- conflicted
+++ resolved
@@ -28,48 +28,77 @@
 class StubProcess : public Process
 {
 public:
-<<<<<<< HEAD
-    StubProcess(std::unique_ptr<ProcessSpec>&& spec) : Process{std::move(spec)}
+    StubProcess()
     {
-        setProgram("sleep");
-        setArguments({"1"});
     }
 
-    QStringList get_arguments()
+    QString program() const
     {
-        return process_spec->arguments();
+        return "";
     }
-=======
-    StubProcess() {}
+    QStringList arguments() const
+    {
+        return {};
+    }
+    QString working_directory() const
+    {
+        return "";
+    }
+    QProcessEnvironment process_environment() const
+    {
+        return QProcessEnvironment();
+    }
 
-    QString program() const { return ""; }
-    QStringList arguments() const { return {}; }
-    QString working_directory() const { return ""; }
-    QProcessEnvironment process_environment() const { return QProcessEnvironment(); }
+    void start(const QStringList& extra_arguments = QStringList())
+    {
+    }
+    void kill()
+    {
+    }
 
-    void start(const QStringList& extra_arguments = QStringList()) {}
-    void kill() {}
+    bool wait_for_started(int msecs = 30000)
+    {
+        return true;
+    }
+    bool wait_for_finished(int msecs = 30000)
+    {
+        return true;
+    }
 
-    bool wait_for_started(int msecs = 30000) { return true; }
-    bool wait_for_finished(int msecs = 30000) { return true; }
+    bool running() const
+    {
+        return true;
+    }
 
-    bool running() const { return true; }
+    QByteArray read_all_standard_output()
+    {
+        return "";
+    }
+    QByteArray read_all_standard_error()
+    {
+        return "";
+    }
 
-    QByteArray read_all_standard_output() { return ""; }
-    QByteArray read_all_standard_error() { return ""; }
+    qint64 write(const QByteArray& data)
+    {
+        return 0;
+    }
 
-    qint64 write(const QByteArray &data) { return 0; }
-
-    bool run_and_return_status(const QStringList& extra_arguments = QStringList(), const int timeout = 30000) { return true; }
-    QString run_and_return_output(const QStringList& extra_arguments = QStringList(), const int timeout = 30000) { return ""; }
->>>>>>> 8fcb539f
+    bool run_and_return_status(const QStringList& extra_arguments = QStringList(), const int timeout = 30000)
+    {
+        return true;
+    }
+    QString run_and_return_output(const QStringList& extra_arguments = QStringList(), const int timeout = 30000)
+    {
+        return "";
+    }
 };
 
 class StubProcessFactory : public ProcessFactory
 {
-    std::unique_ptr<Process> create_process(std::unique_ptr<ProcessSpec>&& spec) const override
+    std::unique_ptr<Process> create_process(std::unique_ptr<ProcessSpec>&&) const override
     {
-        return std::make_unique<StubProcess>(std::move(spec));
+        return std::make_unique<StubProcess>();
     }
 };
 } // namespace test
