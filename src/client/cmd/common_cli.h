--- conflicted
+++ resolved
@@ -42,11 +42,6 @@
 std::string instance_action_message_for(const InstanceNames& instance_names, const std::string& action_name);
 ReturnCode standard_failure_handler_for(const std::string& command, std::ostream& cerr, const grpc::Status& status,
                                         const std::string& error_details = std::string());
-<<<<<<< HEAD
-void install_sshfs_for(const std::string& instance_name, int verbosity_level, grpc::Channel* rpc_channel,
-                       Rpc::Stub* stub, Terminal *term);
-=======
->>>>>>> 7116608e
 } // namespace cmd
 } // namespace multipass
 
